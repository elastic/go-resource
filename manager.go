// Licensed to Elasticsearch B.V. under one or more contributor
// license agreements. See the NOTICE file distributed with
// this work for additional information regarding copyright
// ownership. Elasticsearch B.V. licenses this file to you under
// the Apache License, Version 2.0 (the "License"); you may
// not use this file except in compliance with the License.
// You may obtain a copy of the License at
//
//     http://www.apache.org/licenses/LICENSE-2.0
//
// Unless required by applicable law or agreed to in writing,
// software distributed under the License is distributed on an
// "AS IS" BASIS, WITHOUT WARRANTIES OR CONDITIONS OF ANY
// KIND, either express or implied.  See the License for the
// specific language governing permissions and limitations
// under the License.

package resource

import (
	"context"
	"fmt"
	"reflect"
)

// Provider is the interface implemented by providers.
type Provider interface {
}

// Facter is the interface implemented by facters.
// Facters provide, facts, with information about the execution context, they
// can be queried through the manager.
type Facter interface {
	// Fact returns the value of a fact for a given name and true if it is found.
	// It not found, it returns an empty string and false.
	Fact(name string) (value string, found bool)
}

// StaticFacter is a facter implemented as map.
type StaticFacter map[string]string

// Fact returns the value of a fact for a given name and true if it is found.
// It not found, it returns an empty string and false.
func (f StaticFacter) Fact(name string) (value string, found bool) {
	if f == nil {
		return "", false
	}
	value, found = f[name]
	return
}

// Resource implements management for a resource.
type Resource interface {
	// Get gets the current state of a resource. An error is returned if the state couldn't
	// be determined. An error here interrupts execution.
	Get(Context) (current ResourceState, err error)

	// Create implements the creation of the resource. It can return an error, that is reported
	// as part of the execution result.
	Create(Context) error

	// Update implements the upodate of an existing resource. Ir can return an error, that
	// is reported as part of the execution result.
	Update(Context) error
}

// ResourceState is the state of a resource.
type ResourceState interface {
	// Found returns true if the resource exists.
	Found() bool

	// NeedsUpdate returns true if the resource needs update when compared with the given
	// resource definition.
	NeedsUpdate(definition Resource) (bool, error)
}

// Resources is a collection of resources.
type Resources []Resource

// Actions reported on results when applying resources.
const (
	// ActionUnknown is used to indicate a failure happening before determining the required action.
	ActionUnknown = "unkwnown"

	// ActionCreate refers to an action that creates a resource.
	ActionCreate = "create"

	// ActionUpdate refers to an action that affects an existing resource.
	ActionUpdate = "update"
)

// ApplyResult is the result of applying a resource.
type ApplyResult struct {
	action   string
	resource Resource
	err      error
}

// Err returns an error if the application of a resource failed.
func (r ApplyResult) Err() error {
	return r.err
}

// String returns the string representation of the result of applying a resource.
func (r ApplyResult) String() string {
	if r.err != nil {
		return fmt.Sprintf("{%s: %s, failed: %v}", r.action, r.resource, r.err)
	} else {
		return fmt.Sprintf("{%s: %s}", r.action, r.resource)
	}
}

// ApplyResults is the colection of results when applying a collection of resources.
type ApplyResults []ApplyResult

// Context is the context of execution when applying resources.
// It also implements `context.Context`.
type Context interface {
	context.Context

	// Provider obtains a provider from the context, and sets it in the target.
	// The target must be a pointer to a provider type.
	// It returns false, and doesn't set the target if no provider is found with
	// the given name and target type.
	Provider(name string, target any) (found bool)

	// Fact returns the value of a fact for a given name and true if it is found.
	// It not found, it returns an empty string and false.
	Fact(name string) (value string, found bool)
}

// Manager manages application of resources, it contains references to providers and
// facters.
type Manager struct {
	providers map[string]Provider
	facters   []Facter

	// TBD: pending to confirm migrating API
	migrator *Migrator
}

// NewManager instantiates a new empty manager.
func NewManager() *Manager {
	return &Manager{
		providers: make(map[string]Provider),
	}
}

// Context returns a resource context that wraps the given context and the manager.
func (m *Manager) Context(ctx context.Context) Context {
<<<<<<< HEAD
	if ctx == nil {
		ctx = context.Background()
	}
=======
>>>>>>> 8297ca3f
	return &struct {
		context.Context
		*Manager
	}{
		Context: ctx,
		Manager: m,
	}
}

// Register provider registers a provider in the Manager.
func (m *Manager) RegisterProvider(name string, provider Provider) {
	m.providers[name] = provider
}

// withMigrator sets a migrator in the manager.
// TBD: not exposed, pending to confirm migrating API
func (m *Manager) withMigrator(migrator *Migrator) {
	m.migrator = migrator
}

// Provider obtains a provider from the context, and sets it in the target.
// The target must be a pointer to a provider type.
// It returns false, and doesn't set the target if no provider is found with
// the given name and target type.
func (m *Manager) Provider(name string, target any) bool {
	if target == nil {
		panic("target provider shound not be nil")
	}
	p, found := m.providers[name]
	if !found {
		return false
	}
	val := reflect.ValueOf(target)
	if !reflect.TypeOf(p).AssignableTo(val.Elem().Type()) {
		return false
	}
	val.Elem().Set(reflect.ValueOf(p))
	return true
}

// Apply applies a collection of resources. Depending on their current state,
// resources are created or updated.
func (m *Manager) Apply(resources Resources) (ApplyResults, error) {
	return m.ApplyCtx(context.Background(), resources)
}

// ApplyCtx applies a collection of resources with a context that is passed to resource
// operations.
// Depending on their current state, resources are created or updated.
func (m *Manager) ApplyCtx(ctx context.Context, resources Resources) (ApplyResults, error) {
	results, err := m.applyMigrations()
	if err != nil {
		return results, fmt.Errorf("migrator failed: %w", err)
	}

	resourceResults, err := m.applyResources(ctx, resources)
	results = append(results, resourceResults...)
	return results, err
}

// applyMigrations applies the configured migrations.
func (m *Manager) applyMigrations() (ApplyResults, error) {
	if m.migrator == nil {
		return nil, nil
	}

	// Avoid infinite loops.
	managerWithoutMigrator := &Manager{
		providers: m.providers,
		facters:   m.facters,
	}
	return m.migrator.RunMigrations(managerWithoutMigrator)
}

// applyResources applies a collection of resources. Depending on their current
// state, resources are created or updated.
func (m *Manager) applyResources(ctx context.Context, resources Resources) (ApplyResults, error) {
	applyCtx := m.Context(ctx)
	var results ApplyResults
	var errors []error
	for _, resource := range resources {
		if err := applyCtx.Err(); err != nil {
			errors = append(errors, fmt.Errorf("apply interrupted: %w", err))
			break
		}

		result := m.applyResource(applyCtx, resource)
		if result == nil {
			continue
		}
		if result.err != nil {
			errors = append(errors, result.err)
		}
		results = append(results, *result)
	}
	return results, newApplyError(errors)
}

// applyResource is a helper function that applies a single resource.
func (m *Manager) applyResource(applyCtx Context, resource Resource) *ApplyResult {
	current, err := resource.Get(applyCtx)
	if err != nil {
		return &ApplyResult{
			action:   ActionUnknown,
			resource: resource,
			err:      err,
		}
	}

	if !current.Found() {
		err := resource.Create(applyCtx)
		return &ApplyResult{
			action:   ActionCreate,
			resource: resource,
			err:      err,
		}
	}

	needsUpdate, err := current.NeedsUpdate(resource)
	if err != nil {
		return &ApplyResult{
			action:   ActionUnknown,
			resource: resource,
			err:      err,
		}
	}
	if needsUpdate {
		err := resource.Update(applyCtx)
		return &ApplyResult{
			action:   ActionUpdate,
			resource: resource,
			err:      err,
		}
	}

	// No action applied to this resource.
	return nil
}

// AddFacter adds a facter to the manager. Facters added later have precedence.
func (m *Manager) AddFacter(facter Facter) {
	m.facters = append([]Facter{facter}, m.facters...)
}

// Fact returns the value of a fact for a given name and true if it is found.
// It not found, it returns an empty string and false.
// If a fact is available in multiple facters, the value in the last added facter
// is returned.
func (m *Manager) Fact(name string) (string, bool) {
	for _, facter := range m.facters {
		v, found := facter.Fact(name)
		if found {
			return v, true
		}
	}
	return "", false
}

// applyError wraps all the errors happened while applying a set of resources.
// Errors can be unwrapped with `Unwrap() []error`.
type applyError struct {
	errors []error
}

// newApplyError returns an error wrapping all the given errors, or nil if
// there were no error.
func newApplyError(errors []error) error {
	if len(errors) == 0 {
		return nil
	}
	return &applyError{errors: errors}
}

// Error implements the error interface.
func (e *applyError) Error() string {
	if len(e.errors) == 1 {
		return fmt.Sprintf("there was an apply error: %s", e.errors[0].Error())
	}
	return fmt.Sprintf("there were %d errors", len(e.errors))
}

// Unwrap allows to access wrapped errors.
func (e *applyError) Unwrap() []error {
	return e.errors
}<|MERGE_RESOLUTION|>--- conflicted
+++ resolved
@@ -148,12 +148,6 @@
 
 // Context returns a resource context that wraps the given context and the manager.
 func (m *Manager) Context(ctx context.Context) Context {
-<<<<<<< HEAD
-	if ctx == nil {
-		ctx = context.Background()
-	}
-=======
->>>>>>> 8297ca3f
 	return &struct {
 		context.Context
 		*Manager
