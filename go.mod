module github.com/elastic/go-resource

go 1.18

<<<<<<< HEAD
require (
	github.com/stretchr/testify v1.7.1
	golang.org/x/tools v0.20.0
	honnef.co/go/tools v0.4.7
)

require (
	github.com/BurntSushi/toml v1.2.1 // indirect
	github.com/davecgh/go-spew v1.1.0 // indirect
	github.com/pmezard/go-difflib v1.0.0 // indirect
	golang.org/x/exp/typeparams v0.0.0-20221208152030-732eee02a75a // indirect
	golang.org/x/mod v0.17.0 // indirect
	golang.org/x/sync v0.7.0 // indirect
	gopkg.in/yaml.v3 v3.0.0-20200313102051-9f266ea9e77c // indirect
=======
require github.com/stretchr/testify v1.9.0

require (
	github.com/davecgh/go-spew v1.1.1 // indirect
	github.com/pmezard/go-difflib v1.0.0 // indirect
	gopkg.in/yaml.v3 v3.0.1 // indirect
>>>>>>> c018de14
)<|MERGE_RESOLUTION|>--- conflicted
+++ resolved
@@ -2,27 +2,18 @@
 
 go 1.18
 
-<<<<<<< HEAD
 require (
-	github.com/stretchr/testify v1.7.1
+	github.com/stretchr/testify v1.9.0
 	golang.org/x/tools v0.20.0
 	honnef.co/go/tools v0.4.7
 )
 
 require (
 	github.com/BurntSushi/toml v1.2.1 // indirect
-	github.com/davecgh/go-spew v1.1.0 // indirect
+	github.com/davecgh/go-spew v1.1.1 // indirect
 	github.com/pmezard/go-difflib v1.0.0 // indirect
 	golang.org/x/exp/typeparams v0.0.0-20221208152030-732eee02a75a // indirect
 	golang.org/x/mod v0.17.0 // indirect
 	golang.org/x/sync v0.7.0 // indirect
-	gopkg.in/yaml.v3 v3.0.0-20200313102051-9f266ea9e77c // indirect
-=======
-require github.com/stretchr/testify v1.9.0
-
-require (
-	github.com/davecgh/go-spew v1.1.1 // indirect
-	github.com/pmezard/go-difflib v1.0.0 // indirect
 	gopkg.in/yaml.v3 v3.0.1 // indirect
->>>>>>> c018de14
 )